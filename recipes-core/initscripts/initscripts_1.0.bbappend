
FILESEXTRAPATHS_prepend := "${THISDIR}:${THISDIR}/${PN}-${PV}:"

do_install_append() {
	# re-assign urandom runlevel links
	update-rc.d -r ${D} -f urandom remove
	update-rc.d -r ${D} urandom start 41 S . stop 1 0 6 .

	# re-assign populate-volatile.sh runlevel links
	update-rc.d -r ${D} -f populate-volatile.sh remove
	update-rc.d -r ${D} populate-volatile.sh start 3 S .

	# re-assign mountall.sh runlevel links
	update-rc.d -r ${D} -f mountall.sh remove
	update-rc.d -r ${D} mountall.sh start 2 S .

	# remove the scripts from the rc folders, but keep them around
	update-rc.d -f -r ${D} banner.sh remove
	update-rc.d -f -r ${D} checkroot.sh remove
	update-rc.d -f -r ${D} mountnfs.sh remove
	update-rc.d -f -r ${D} umountnfs.sh remove
	update-rc.d -f -r ${D} read-only-rootfs-hook.sh remove
<<<<<<< HEAD

	if [ "${TARGET_ARCH}" = "arm" ]; then
		sed -i -e "s/echo \"3\"/echo \"5\"/" ${D}/${sysconfdir}/init.d/alignment.sh
	fi
=======
>>>>>>> ea5b4346
}<|MERGE_RESOLUTION|>--- conflicted
+++ resolved
@@ -1,7 +1,16 @@
 
 FILESEXTRAPATHS_prepend := "${THISDIR}:${THISDIR}/${PN}-${PV}:"
 
+SRC_URI += "file://urandom.default"
+
 do_install_append() {
+	# install custom urandom defaults file only for older NILRT because it needs to
+	# be accessible both from its runmode & safemode
+	if ${@base_conditional('DISTRO', 'nilrt-nxg', 'false', 'true', d)}; then
+		install -d ${D}${sysconfdir}/default
+		install -m 0644 ${WORKDIR}/urandom.default ${D}${sysconfdir}/default/urandom
+	fi
+
 	# re-assign urandom runlevel links
 	update-rc.d -r ${D} -f urandom remove
 	update-rc.d -r ${D} urandom start 41 S . stop 1 0 6 .
@@ -20,11 +29,8 @@
 	update-rc.d -f -r ${D} mountnfs.sh remove
 	update-rc.d -f -r ${D} umountnfs.sh remove
 	update-rc.d -f -r ${D} read-only-rootfs-hook.sh remove
-<<<<<<< HEAD
 
 	if [ "${TARGET_ARCH}" = "arm" ]; then
 		sed -i -e "s/echo \"3\"/echo \"5\"/" ${D}/${sysconfdir}/init.d/alignment.sh
 	fi
-=======
->>>>>>> ea5b4346
 }