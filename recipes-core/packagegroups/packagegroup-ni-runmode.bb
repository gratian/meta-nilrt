# (C) Copyright 2013,
#  National Instruments Corporation.
#  All rights reserved.

SUMMARY = "Runmode specific packages for NI Linux Realtime distribution"
LICENSE = "MIT"

PACKAGE_ARCH = "${MACHINE_ARCH}"

inherit packagegroup

RDEPENDS_${PN} = "\
<<<<<<< HEAD
	ca-certificates \
	cronie \
	curl \
=======
>>>>>>> ea5b4346
	dosfstools \
	e2fsprogs \
	e2fsprogs-e2fsck \
	e2fsprogs-mke2fs \
	e2fsprogs-tune2fs \
	fuse-exfat \
	gdbserver \
	glibc-gconv-cp932 \
	glibc-gconv-cp936 \
	glibc-gconv-iso8859-1 \
<<<<<<< HEAD
	glibc-gconv-utf-16 \
	gptfdisk-sgdisk \
	libcap-bin \
	libstdc++ \
	logrotate \
	niwatchdogpet \
	ni-module-versioning-tools \
	openssh-sftp-server \
	openssh-sftp \
	openssl \
	openvpn \
	parted \
	${@base_contains('COMBINED_FEATURES', 'pci', 'pciutils-ids', '',d)} \
	pigz \
	usbutils \
	util-linux-findfs \
	util-linux-sfdisk \
	udev-cache \
	vlan \
=======
	parted \
	rtctl \
	util-linux-sfdisk \
	udev-cache \
>>>>>>> ea5b4346
	zip \
"<|MERGE_RESOLUTION|>--- conflicted
+++ resolved
@@ -10,12 +10,6 @@
 inherit packagegroup
 
 RDEPENDS_${PN} = "\
-<<<<<<< HEAD
-	ca-certificates \
-	cronie \
-	curl \
-=======
->>>>>>> ea5b4346
 	dosfstools \
 	e2fsprogs \
 	e2fsprogs-e2fsck \
@@ -26,31 +20,13 @@
 	glibc-gconv-cp932 \
 	glibc-gconv-cp936 \
 	glibc-gconv-iso8859-1 \
-<<<<<<< HEAD
-	glibc-gconv-utf-16 \
-	gptfdisk-sgdisk \
-	libcap-bin \
-	libstdc++ \
-	logrotate \
+	iproute2-tc \
 	niwatchdogpet \
 	ni-module-versioning-tools \
-	openssh-sftp-server \
-	openssh-sftp \
-	openssl \
-	openvpn \
-	parted \
-	${@base_contains('COMBINED_FEATURES', 'pci', 'pciutils-ids', '',d)} \
-	pigz \
-	usbutils \
-	util-linux-findfs \
-	util-linux-sfdisk \
-	udev-cache \
-	vlan \
-=======
 	parted \
 	rtctl \
 	util-linux-sfdisk \
 	udev-cache \
->>>>>>> ea5b4346
+	vlan \
 	zip \
 "