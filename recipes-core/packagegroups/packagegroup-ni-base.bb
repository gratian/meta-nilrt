--- conflicted
+++ resolved
@@ -15,35 +15,79 @@
 MACHINE_ESSENTIAL_EXTRA_RDEPENDS ?= ""
 MACHINE_ESSENTIAL_EXTRA_RRECOMMENDS ?= ""
 
+ALL_DISTRO_ARM_PACKAGES = "\
+	mtd-utils \
+"
+
+ALL_DISTRO_x64_PACKAGES = "\
+	linux-firmware-i915 \
+	dmidecode \
+"
+
+NILRT_NXG_ARM_PACKAGES = "\
+	u-boot-fw-utils \
+"
+
+NILRT_NXG_x64_PACKAGES = "\
+	efivar \
+	grub-efi-nilrt \
+"
+
+NILRT_ARM_PACKAGES = "\
+	mtd-utils-ubifs \
+"
+
+NILRT_x64_PACKAGES = "\
+	e2fsprogs \
+	e2fsprogs-mke2fs \
+	phc2sys \
+"
+
+NILRT_NXG_PACKAGES = "\
+	distro-feed-configs \
+	lsb \
+	modutils-initscripts \
+	ni-utils \
+	python-futures \
+	rtctl \
+	salt-minion \
+	connman \
+	${@base_contains('TARGET_ARCH', 'arm', \
+		'${NILRT_NXG_ARM_PACKAGES}', \
+		'${NILRT_NXG_x64_PACKAGES}', d)} \
+"
+
+NILRT_PACKAGES = "\
+	cronie \
+	glibc-gconv-utf-16 \
+	gptfdisk-sgdisk \
+	init-ifupdown \
+	libstdc++ \
+	logrotate \
+	niwatchdogpet \
+	pigz \
+	usbutils \
+	${@base_contains('COMBINED_FEATURES', 'pci', 'pciutils-ids', '',d)} \
+	${@base_contains('TARGET_ARCH', 'arm', \
+		'${NILRT_ARM_PACKAGES}', \
+		'${NILRT_x64_PACKAGES}', d)} \
+"
+
 RDEPENDS_${PN} = "\
 	avahi-daemon \
 	base-files \
 	base-files-nilrt \
 	base-passwd \
-	${@base_contains("MACHINE_FEATURES", "keyboard", "keymaps", "", d)} \
+	${@base_contains('MACHINE_FEATURES', 'keyboard', 'keymaps', '', d)} \
 	busybox \
-	${@base_contains("MACHINE_FEATURES", "acpi", "busybox-acpid", "", d)} \
-	connman \
+	${@base_contains('MACHINE_FEATURES', 'acpi', 'busybox-acpid', '', d)} \
 	coreutils-hostname \
-	cronie \
 	dhcp-client \
-<<<<<<< HEAD
-	distro-feed-configs \
 	ethtool \
 	fuse-exfat \
-=======
-	e2fsprogs \
-	e2fsprogs-mke2fs \
-	ethtool \
-	fuse-exfat \
-	glibc-gconv-utf-16 \
-	gptfdisk-sgdisk \
-	init-ifupdown \
->>>>>>> ea5b4346
 	initscripts \
 	initscripts-nilrt \
 	iproute2 \
-	iproute2-tc \
 	iptables \
 	kmod \
 	libavahi-client \
@@ -51,73 +95,34 @@
 	libavahi-core \
 	libnss-mdns \
 	libpam \
-<<<<<<< HEAD
-	lsb \
 	lsbinitscripts \
-	modutils-initscripts \
-	ni-utils \
-=======
-	libstdc++ \
-	logrotate \
-	lsbinitscripts \
-	mtd-utils \
-	mtd-utils-ubifs \
->>>>>>> ea5b4346
 	netbase \
 	niacctbase \
-	niwatchdogpet \
 	openssh-sshd \
 	openssh-scp \
 	openssh-sftp-server \
 	openssh-ssh \
 	opkg \
-<<<<<<< HEAD
-	python-futures \
-	rtctl \
-	salt-minion \
-=======
-	${@base_contains('COMBINED_FEATURES', 'pci', 'pciutils-ids', '',d)} \
-	pigz \
->>>>>>> ea5b4346
 	start-stop-daemon \
 	syslog-ng \
 	sysvinit \
 	tar \
 	udev-extraconf \
-<<<<<<< HEAD
-=======
-	usbutils \
->>>>>>> ea5b4346
 	util-linux-agetty \
 	util-linux-hwclock \
 	util-linux-mount \
 	util-linux-umount \
-<<<<<<< HEAD
 	util-linux-runuser \
-=======
-	vlan \
->>>>>>> ea5b4346
 	${VIRTUAL-RUNTIME_mountpoint} \
 	${VIRTUAL-RUNTIME_dev_manager} \
 	${MACHINE_ESSENTIAL_EXTRA_RDEPENDS} \
+	${@base_contains('TARGET_ARCH', 'arm', \
+		'${ALL_DISTRO_ARM_PACKAGES}', \
+		'${ALL_DISTRO_x64_PACKAGES}', d)} \
+	${@base_conditional('DISTRO', 'nilrt-nxg', \
+		'${NILRT_NXG_PACKAGES}', \
+		'${NILRT_PACKAGES}', d)} \
 "
-
-RDEPENDS_${PN}_append_x64 += "\
-	linux-firmware-i915 \
-	efivar \
-	grub-efi-nilrt \
-	dmidecode \
-"
-
-RDEPENDS_${PN}_append_xilinx-zynqhf += "\
-	mtd-utils \
-	u-boot-fw-utils	\
-"
-
-RDEPENDS_${PN}_append_x64= "\
-	linux-firmware-i915 \
-	dmidecode \
-	phc2sys"
 
 RRECOMMENDS_${PN} = "\
 	${MACHINE_ESSENTIAL_EXTRA_RRECOMMENDS}"