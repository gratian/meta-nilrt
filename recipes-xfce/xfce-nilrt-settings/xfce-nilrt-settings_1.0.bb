DESCRIPTION = "Customized settings for the Xfce desktop environment."
SECTION = "x11"
LICENSE = "MIT"
LIC_FILES_CHKSUM = "file://${COREBASE}/LICENSE;md5=4d92cd373abda3937c2bc47fbc49d690 \
                    file://${COREBASE}/meta/COPYING.MIT;md5=3da9cfbcb788c80a0384361b4de20420"
S = "${WORKDIR}"

DEPENDS = "niacctbase"
RDEPENDS_${PN} = "niacctbase xfce4-settings xfce4-session xfce4-panel"

user = "${LVRT_USER}"
group = "${LVRT_GROUP}"
homedir = "/home/${user}"
confdir = "${homedir}/.config"
backgrounddir = "/usr/share/backgrounds/xfce"

SRC_URI = "file://autostart/dpms.desktop \
<<<<<<< HEAD
=======
	file://autostart/dualmonitor.desktop \
>>>>>>> ea5b4346
	file://autostart/screensaver.desktop \
	file://dual-monitor-setup.sh \
	file://menus/xfce-applications.menu \
	file://xfce4/desktop/icons.screen0-624x384.rc \
	file://xfce4/desktop/icons.screen0-624x464.rc \
	file://xfce4/desktop/nilrt-desktop-background.jpg \
	file://xfce4/panel/launcher-1/file_manager_launcher.desktop \
	file://xfce4/panel/launcher-2/terminal_emulator_launcher.desktop \
	file://xfce4/panel/launcher-3/settings_manager_launcher.desktop \
	file://xfce4/panel/launcher-4/display_settings_launcher.desktop \
	file://xfce4/panel/showpanel \
	file://xfce4/panel/hidepanel \
	file://xfce4/xfconf/xfce-perchannel-xml/keyboards.xml \
	file://xfce4/xfconf/xfce-perchannel-xml/thunar.xml \
	file://xfce4/xfconf/xfce-perchannel-xml/xfce4-desktop.xml \
	file://xfce4/xfconf/xfce-perchannel-xml/xfce4-keyboard-shortcuts.xml \
	file://xfce4/xfconf/xfce-perchannel-xml/xfce4-notifyd.xml \
	file://xfce4/xfconf/xfce-perchannel-xml/xfce4-panel.xml \
	file://xfce4/xfconf/xfce-perchannel-xml/xfce4-session.xml \
	file://xfce4/xfconf/xfce-perchannel-xml/xfce4-settings-editor.xml \
	file://xfce4/xfconf/xfce-perchannel-xml/xfce4-settings-manager.xml \
	file://xfce4/xfconf/xfce-perchannel-xml/xfwm4.xml \
	file://xfce4/xfconf/xfce-perchannel-xml/xsettings.xml \
	"

FILES_${PN} = "${confdir}/autostart/dpms.desktop \
<<<<<<< HEAD
=======
	    ${confdir}/autostart/dualmonitor.desktop \
>>>>>>> ea5b4346
	    ${confdir}/autostart/screensaver.desktop \
	    ${confdir}/menus/xfce-applications.menu \
	    ${confdir}/xfce4/desktop/icons.screen0-624x384.rc \
	    ${confdir}/xfce4/desktop/icons.screen0-624x464.rc \
	    ${backgrounddir}/nilrt-desktop-background.jpg \
	    ${confdir}/xfce4/panel/launcher-1/file_manager_launcher.desktop \
	    ${confdir}/xfce4/panel/launcher-2/terminal_emulator_launcher.desktop \
	    ${confdir}/xfce4/panel/launcher-3/settings_manager_launcher.desktop \
	    ${confdir}/xfce4/panel/launcher-4/display_settings_launcher.desktop \
	    /usr/local/natinst/bin/showpanel \
	    /usr/local/natinst/bin/hidepanel \
	    /usr/local/bin/showpanel \
	    /usr/local/bin/hidepanel \
	    ${confdir}/xfce4/xfconf/xfce-perchannel-xml/keyboards.xml \
	    ${confdir}/xfce4/xfconf/xfce-perchannel-xml/thunar.xml \
	    ${confdir}/xfce4/xfconf/xfce-perchannel-xml/xfce4-desktop.xml \
	    ${confdir}/xfce4/xfconf/xfce-perchannel-xml/xfce4-keyboard-shortcuts.xml \
	    ${confdir}/xfce4/xfconf/xfce-perchannel-xml/xfce4-notifyd.xml \
	    ${confdir}/xfce4/xfconf/xfce-perchannel-xml/xfce4-panel.xml \
	    ${confdir}/xfce4/xfconf/xfce-perchannel-xml/xfce4-session.xml \
	    ${confdir}/xfce4/xfconf/xfce-perchannel-xml/xfce4-settings-editor.xml \
	    ${confdir}/xfce4/xfconf/xfce-perchannel-xml/xfce4-settings-manager.xml \
	    ${confdir}/xfce4/xfconf/xfce-perchannel-xml/xfwm4.xml \
	    ${confdir}/xfce4/xfconf/xfce-perchannel-xml/xsettings.xml \
	    /usr/local/natinst/bin/dual-monitor-setup.sh \
	    "

do_install () {
	   install -d ${D}${confdir}/autostart
	   install -d ${D}${confdir}/menus
	   install -d ${D}${confdir}/xfce4/desktop
	   install -d ${D}${confdir}/xfce4/panel/launcher-1
	   install -d ${D}${confdir}/xfce4/panel/launcher-2
	   install -d ${D}${confdir}/xfce4/panel/launcher-3
	   install -d ${D}${confdir}/xfce4/panel/launcher-4
	   install -d ${D}${confdir}/xfce4/xfconf/xfce-perchannel-xml
	   install -d ${D}${backgrounddir}
<<<<<<< HEAD
	   install -d ${D}/usr/local/bin
	   install -d ${D}/usr/local/natinst/bin

	   install -m 0644 ${S}/autostart/dpms.desktop ${D}${confdir}/autostart/
=======
	   install -d ${D}/usr/local/natinst/bin

	   install -m 0644 ${S}/autostart/dpms.desktop ${D}${confdir}/autostart/
	   install -m 0644 ${S}/autostart/dualmonitor.desktop ${D}${confdir}/autostart/
>>>>>>> ea5b4346
	   install -m 0644 ${S}/autostart/screensaver.desktop ${D}${confdir}/autostart/
	   install -m 0644 ${S}/menus/xfce-applications.menu ${D}${confdir}/menus/
	   install -m 0644 ${S}/xfce4/desktop/icons.screen0-624x384.rc ${D}${confdir}/xfce4/desktop/
	   install -m 0644 ${S}/xfce4/desktop/icons.screen0-624x464.rc ${D}${confdir}/xfce4/desktop/
	   install -m 0644 ${S}/xfce4/desktop/nilrt-desktop-background.jpg ${D}${backgrounddir}/
	   install -m 0644 ${S}/xfce4/panel/launcher-1/file_manager_launcher.desktop ${D}${confdir}/xfce4/panel/launcher-1/
	   install -m 0644 ${S}/xfce4/panel/launcher-2/terminal_emulator_launcher.desktop ${D}${confdir}/xfce4/panel/launcher-2/
	   install -m 0644 ${S}/xfce4/panel/launcher-3/settings_manager_launcher.desktop ${D}${confdir}/xfce4/panel/launcher-3/
	   install -m 0644 ${S}/xfce4/panel/launcher-4/display_settings_launcher.desktop ${D}${confdir}/xfce4/panel/launcher-4/
	   install -m 0755 ${S}/xfce4/panel/showpanel ${D}/usr/local/natinst/bin/
	   install -m 0755 ${S}/xfce4/panel/hidepanel ${D}/usr/local/natinst/bin/
	   install -m 0644 ${S}/xfce4/xfconf/xfce-perchannel-xml/keyboards.xml ${D}${confdir}/xfce4/xfconf/xfce-perchannel-xml/
	   install -m 0644 ${S}/xfce4/xfconf/xfce-perchannel-xml/thunar.xml ${D}${confdir}/xfce4/xfconf/xfce-perchannel-xml/
	   install -m 0644 ${S}/xfce4/xfconf/xfce-perchannel-xml/xfce4-desktop.xml ${D}${confdir}/xfce4/xfconf/xfce-perchannel-xml/
	   install -m 0644 ${S}/xfce4/xfconf/xfce-perchannel-xml/xfce4-keyboard-shortcuts.xml ${D}${confdir}/xfce4/xfconf/xfce-perchannel-xml/
	   install -m 0644 ${S}/xfce4/xfconf/xfce-perchannel-xml/xfce4-notifyd.xml ${D}${confdir}/xfce4/xfconf/xfce-perchannel-xml/
	   install -m 0644 ${S}/xfce4/xfconf/xfce-perchannel-xml/xfce4-panel.xml ${D}${confdir}/xfce4/xfconf/xfce-perchannel-xml/
	   install -m 0644 ${S}/xfce4/xfconf/xfce-perchannel-xml/xfce4-session.xml ${D}${confdir}/xfce4/xfconf/xfce-perchannel-xml/
	   install -m 0644 ${S}/xfce4/xfconf/xfce-perchannel-xml/xfce4-settings-editor.xml ${D}${confdir}/xfce4/xfconf/xfce-perchannel-xml/
	   install -m 0644 ${S}/xfce4/xfconf/xfce-perchannel-xml/xfce4-settings-manager.xml ${D}${confdir}/xfce4/xfconf/xfce-perchannel-xml/
	   install -m 0644 ${S}/xfce4/xfconf/xfce-perchannel-xml/xfwm4.xml ${D}${confdir}/xfce4/xfconf/xfce-perchannel-xml/
	   install -m 0644 ${S}/xfce4/xfconf/xfce-perchannel-xml/xsettings.xml ${D}${confdir}/xfce4/xfconf/xfce-perchannel-xml/
	   install -m 0755 ${S}/dual-monitor-setup.sh ${D}/usr/local/natinst/bin

	   ln -sf /usr/local/natinst/bin/showpanel ${D}/usr/local/bin/showpanel
	   ln -sf /usr/local/natinst/bin/hidepanel ${D}/usr/local/bin/hidepanel

	   chown -R ${user}:${group} ${D}${homedir}
}<|MERGE_RESOLUTION|>--- conflicted
+++ resolved
@@ -15,10 +15,7 @@
 backgrounddir = "/usr/share/backgrounds/xfce"
 
 SRC_URI = "file://autostart/dpms.desktop \
-<<<<<<< HEAD
-=======
 	file://autostart/dualmonitor.desktop \
->>>>>>> ea5b4346
 	file://autostart/screensaver.desktop \
 	file://dual-monitor-setup.sh \
 	file://menus/xfce-applications.menu \
@@ -45,10 +42,7 @@
 	"
 
 FILES_${PN} = "${confdir}/autostart/dpms.desktop \
-<<<<<<< HEAD
-=======
 	    ${confdir}/autostart/dualmonitor.desktop \
->>>>>>> ea5b4346
 	    ${confdir}/autostart/screensaver.desktop \
 	    ${confdir}/menus/xfce-applications.menu \
 	    ${confdir}/xfce4/desktop/icons.screen0-624x384.rc \
@@ -86,17 +80,11 @@
 	   install -d ${D}${confdir}/xfce4/panel/launcher-4
 	   install -d ${D}${confdir}/xfce4/xfconf/xfce-perchannel-xml
 	   install -d ${D}${backgrounddir}
-<<<<<<< HEAD
 	   install -d ${D}/usr/local/bin
 	   install -d ${D}/usr/local/natinst/bin
 
 	   install -m 0644 ${S}/autostart/dpms.desktop ${D}${confdir}/autostart/
-=======
-	   install -d ${D}/usr/local/natinst/bin
-
-	   install -m 0644 ${S}/autostart/dpms.desktop ${D}${confdir}/autostart/
 	   install -m 0644 ${S}/autostart/dualmonitor.desktop ${D}${confdir}/autostart/
->>>>>>> ea5b4346
 	   install -m 0644 ${S}/autostart/screensaver.desktop ${D}${confdir}/autostart/
 	   install -m 0644 ${S}/menus/xfce-applications.menu ${D}${confdir}/menus/
 	   install -m 0644 ${S}/xfce4/desktop/icons.screen0-624x384.rc ${D}${confdir}/xfce4/desktop/
